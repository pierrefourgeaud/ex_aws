--- conflicted
+++ resolved
@@ -1,19 +1,9 @@
 defmodule ExAws.Auth.Utils do
-<<<<<<< HEAD
-  def amz_date(now) do
-    now
-    |> Timex.DateFormat.format!("{ISOz}")
-    |> String.replace("-", "")
-    |> String.replace(":", "")
-  end
-
   def valid_path_char?(?/), do: true
   def valid_path_char?(c) do
     !URI.char_reserved?(c)
   end
 
-=======
->>>>>>> 8ca27a4f
   def hash_sha256(data) do
     :sha256
     |> :crypto.hash(data)
