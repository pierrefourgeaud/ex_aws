defmodule ExAws.Auth do
  import ExAws.Auth.Utils

  alias ExAws.Auth.Credentials
  alias ExAws.Auth.Signatures

  @moduledoc false

  def validate_config(config) do
    with :ok <- get_key(config, :secret_access_key),
         :ok <- get_key(config, :access_key_id) do
      {:ok, config}
    end
  end

  defp get_key(config, key) do
    case Map.fetch(config, key) do
      :error ->
        {:error, "Required key: #{inspect(key)} not found in config!"}

      {:ok, nil} ->
        {:error, "Required key: #{inspect(key)} is nil in config!"}

      {:ok, val} when is_binary(val) ->
        :ok

      {:ok, val} ->
        {:error, "Required key: #{inspect(key)} must be a string, but instead is #{inspect(val)}"}
    end
  end

  def headers(http_method, url, service, config, headers, body) do
    with {:ok, config} <- validate_config(config) do
      datetime = :calendar.universal_time()

      headers =
        [
          {"host", URI.parse(url).authority},
          {"x-amz-date", amz_date(datetime)}
          | headers
        ]
        |> handle_temp_credentials(config)

      auth_header =
        auth_header(
          http_method,
          url,
          headers,
          body,
          service |> service_override(config) |> service_name,
          datetime,
          config
        )

      {:ok, [{"Authorization", auth_header} | headers]}
    end
  end

  def presigned_url(
        http_method,
        url,
        service,
        datetime,
        config,
        expires,
        query_params \\ [],
        body \\ nil
      ) do
    with {:ok, config} <- validate_config(config) do
      service = service_name(service)
      signed_headers = presigned_url_headers(url, query_params)

      org_query_params = query_params |> Enum.map(fn {k, v} -> {to_string(k), v} end)

      amz_query_params =
        build_amz_query_params(service, datetime, config, expires, signed_headers)

      [org_query, amz_query] =
        [org_query_params, amz_query_params] |> Enum.map(&canonical_query_params/1)

      query_to_sign = (org_query_params ++ amz_query_params) |> canonical_query_params

<<<<<<< HEAD
      org_query_params = query_params |> Enum.map(fn {k, v} -> {to_string(k), v} end)
      amz_query_params = build_amz_query_params(service, datetime, config, expires)

      [org_query, amz_query] =
        [org_query_params, amz_query_params] |> Enum.map(&canonical_query_params/1)

      query_to_sign = (org_query_params ++ amz_query_params) |> canonical_query_params

=======
>>>>>>> 405f4ba2
      query_for_url =
        if Enum.any?(org_query_params), do: org_query <> "&" <> amz_query, else: amz_query

      uri = URI.parse(url)

      path =
        if uri.query do
          uri.path <> "?" <> uri.query
        else
          uri.path
        end

      path = uri_encode(path)

      signature =
<<<<<<< HEAD
        signature(http_method, path, query_to_sign, headers, body, service, datetime, config)
=======
        signature(
          http_method,
          path,
          query_to_sign,
          signed_headers,
          body,
          service,
          datetime,
          config
        )
>>>>>>> 405f4ba2

      {:ok,
       "#{uri.scheme}://#{uri.authority}#{path}?#{query_for_url}&X-Amz-Signature=#{signature}"}
    end
  end

  defp handle_temp_credentials(headers, %{security_token: token}) do
    [{"X-Amz-Security-Token", token} | headers]
  end

  defp handle_temp_credentials(headers, _), do: headers

  defp auth_header(http_method, url, headers, body, service, datetime, config) do
    uri = URI.parse(url)
    path = uri_encode(uri.path)

    query =
      if uri.query,
        do: uri.query |> URI.decode_query() |> Enum.to_list() |> canonical_query_params,
        else: ""

    signature = signature(http_method, path, query, headers, body, service, datetime, config)

    [
      "AWS4-HMAC-SHA256 Credential=",
      Credentials.generate_credential_v4(service, config, datetime),
      ",",
      "SignedHeaders=",
      signed_headers(headers),
      ",",
      "Signature=",
      signature
    ]
    |> IO.iodata_to_binary()
  end

  defp signature(http_method, path, query, headers, body, service, datetime, config) do
    request = build_canonical_request(http_method, path, query, headers, body)
    string_to_sign = string_to_sign(request, service, datetime, config)
    Signatures.generate_signature_v4(service, config, datetime, string_to_sign)
  end

  def build_canonical_request(http_method, path, query, headers, body) do
    http_method = http_method |> method_string |> String.upcase()

    headers = headers |> canonical_headers

    header_string =
      headers
      |> Enum.map(fn {k, v} -> "#{k}:#{remove_dup_spaces(to_string(v))}" end)
      |> Enum.join("\n")

    signed_headers_list =
      headers
      |> Keyword.keys()
      |> Enum.join(";")

    payload =
      case body do
        nil -> "UNSIGNED-PAYLOAD"
        _ -> ExAws.Auth.Utils.hash_sha256(body)
      end

    [
      http_method,
      "\n",
      path,
      "\n",
      query,
      "\n",
      header_string,
      "\n",
      "\n",
      signed_headers_list,
      "\n",
      payload
    ]
    |> IO.iodata_to_binary()
  end

  defp remove_dup_spaces(""), do: ""
  defp remove_dup_spaces("  " <> rest), do: remove_dup_spaces(" " <> rest)

  defp remove_dup_spaces(<<char::binary-1, rest::binary>>) do
    char <> remove_dup_spaces(rest)
  end

  defp string_to_sign(request, service, datetime, config) do
    request = hash_sha256(request)

    """
    AWS4-HMAC-SHA256
    #{amz_date(datetime)}
    #{Credentials.generate_credential_scope_v4(service, config, datetime)}
    #{request}
    """
    |> String.trim_trailing()
  end

  defp signed_headers(headers) do
    headers
    |> Enum.map(fn {k, _} -> String.downcase(k) end)
    |> Enum.sort(&(&1 < &2))
    |> Enum.join(";")
  end

  defp canonical_query_params(nil), do: ""

  defp canonical_query_params(params) do
    params
    |> Enum.sort(fn {k1, _}, {k2, _} -> k1 < k2 end)
    |> Enum.map_join("&", &pair/1)
  end

  defp pair({k, _}) when is_list(k) do
    raise ArgumentError, "encode_query/1 keys cannot be lists, got: #{inspect(k)}"
  end

  defp pair({_, v}) when is_list(v) do
    raise ArgumentError, "encode_query/1 values cannot be lists, got: #{inspect(v)}"
  end

  defp pair({k, v}) do
    URI.encode_www_form(Kernel.to_string(k)) <> "=" <> aws_encode_www_form(Kernel.to_string(v))
  end

  # is basically the same as URI.encode_www_form
  # but doesn't use %20 instead of "+"
  def aws_encode_www_form(str) when is_binary(str) do
    import Bitwise

    for <<c <- str>>, into: "" do
      case URI.char_unreserved?(c) do
        true -> <<c>>
        false -> "%" <> hex(bsr(c, 4)) <> hex(band(c, 15))
      end
    end
  end

  defp hex(n) when n <= 9, do: <<n + ?0>>
  defp hex(n), do: <<n + ?A - 10>>

  defp canonical_headers(headers) do
    headers
    |> Enum.map(fn
      {k, v} when is_binary(v) -> {String.downcase(k), String.trim(v)}
      {k, v} -> {String.downcase(k), v}
    end)
    |> Enum.sort(fn {k1, _}, {k2, _} -> k1 < k2 end)
  end

  defp presigned_url_headers(url, query_params) do
    uri = URI.parse(url)
    canonical_headers([{"host", uri.authority} | query_params])
  end

  defp build_amz_query_params(service, datetime, config, expires, signed_headers) do
    [
      {"X-Amz-Algorithm", "AWS4-HMAC-SHA256"},
      {"X-Amz-Credential", Credentials.generate_credential_v4(service, config, datetime)},
      {"X-Amz-Date", amz_date(datetime)},
      {"X-Amz-Expires", expires},
<<<<<<< HEAD
      {"X-Amz-SignedHeaders", "host"}
=======
      {"X-Amz-SignedHeaders", Keyword.keys(signed_headers) |> Enum.join(";")}
>>>>>>> 405f4ba2
    ] ++
      if config[:security_token] do
        [{"X-Amz-Security-Token", config[:security_token]}]
      else
        []
      end
  end

  defp service_override(service, config) do
    if config[:service_override] do
      config[:service_override]
    else
      service
    end
  end
end<|MERGE_RESOLUTION|>--- conflicted
+++ resolved
@@ -80,17 +80,6 @@
 
       query_to_sign = (org_query_params ++ amz_query_params) |> canonical_query_params
 
-<<<<<<< HEAD
-      org_query_params = query_params |> Enum.map(fn {k, v} -> {to_string(k), v} end)
-      amz_query_params = build_amz_query_params(service, datetime, config, expires)
-
-      [org_query, amz_query] =
-        [org_query_params, amz_query_params] |> Enum.map(&canonical_query_params/1)
-
-      query_to_sign = (org_query_params ++ amz_query_params) |> canonical_query_params
-
-=======
->>>>>>> 405f4ba2
       query_for_url =
         if Enum.any?(org_query_params), do: org_query <> "&" <> amz_query, else: amz_query
 
@@ -106,9 +95,6 @@
       path = uri_encode(path)
 
       signature =
-<<<<<<< HEAD
-        signature(http_method, path, query_to_sign, headers, body, service, datetime, config)
-=======
         signature(
           http_method,
           path,
@@ -119,7 +105,6 @@
           datetime,
           config
         )
->>>>>>> 405f4ba2
 
       {:ok,
        "#{uri.scheme}://#{uri.authority}#{path}?#{query_for_url}&X-Amz-Signature=#{signature}"}
@@ -282,11 +267,7 @@
       {"X-Amz-Credential", Credentials.generate_credential_v4(service, config, datetime)},
       {"X-Amz-Date", amz_date(datetime)},
       {"X-Amz-Expires", expires},
-<<<<<<< HEAD
-      {"X-Amz-SignedHeaders", "host"}
-=======
       {"X-Amz-SignedHeaders", Keyword.keys(signed_headers) |> Enum.join(";")}
->>>>>>> 405f4ba2
     ] ++
       if config[:security_token] do
         [{"X-Amz-Security-Token", config[:security_token]}]
