--- conflicted
+++ resolved
@@ -27,18 +27,6 @@
   @spec request(ExAws.Operation.t, Keyword.t) :: {:ok, term} | {:error, term}
   def request(op, config_overrides \\ []) do
     ExAws.Operation.perform(op, ExAws.Config.new(op.service, config_overrides))
-<<<<<<< HEAD
-  end
-
-  @doc """
-  Build a stream
-  """
-  @spec stream!(ExAws.Operation.t) :: Enumerable.t
-  @spec stream!(ExAws.Operation.t, Keyword.t) :: Enumerable.t
-  def stream!(op, config_overrides \\ []) do
-    ExAws.Operation.stream!(op, ExAws.Config.new(op.service, config_overrides))
-=======
->>>>>>> 0197e6ac
   end
 
   @doc """
