# ExAws

<!-- MDOC !-->

[![travis-ci.org](https://travis-ci.org/ex-aws/ex_aws.svg?branch=master)](https://travis-ci.org/ex-aws/ex_aws)
[![hex.pm](https://img.shields.io/hexpm/v/ex_aws.svg)](https://hex.pm/packages/ex_aws)
[![hex.pm](https://img.shields.io/hexpm/dt/ex_aws.svg)](https://hex.pm/packages/ex_aws)
[![hex.pm](https://img.shields.io/hexpm/l/ex_aws.svg)](https://hex.pm/packages/ex_aws)
[![hexdocs.pm](https://img.shields.io/badge/hexdocs-release-lightgreen.svg)](https://hexdocs.pm/ex_aws)
[![github.com](https://img.shields.io/github/last-commit/ex-aws/ex_aws.svg)](https://github.com/ex-aws/ex_aws/commits/master)

A flexible easy to use set of AWS APIs.

Available Services: https://github.com/ex-aws?q=service&type=&language=

## Un-Deprecation Notice

ExAws is now actively maintained again :). It's going to take me a while to work through
all the outstanding issues and PRs, so please bear with me.

- Bernard

## Getting Started

ExAws v2.0 breaks out every service into its own package. To use the S3
service, you need both the core `:ex_aws` package as well as the `:ex_aws_s3`
package.

As with all ExAws services, you'll need a compatible HTTP client (defaults to
`:hackney`) and whatever JSON or XML codecs needed by the services you want to
use. Consult individual service documentation for details on what each service
needs.

```elixir
defp deps do
  [
    {:ex_aws, "~> 2.1"},
    {:ex_aws_s3, "~> 2.0"},
    {:hackney, "~> 1.9"},
    {:sweet_xml, "~> 0.6"},
  ]
end
```

With these deps you can use `ExAws` precisely as you're used to:

```
# make a request (with the default region)
ExAws.S3.list_objects("my-bucket") |> ExAws.request()

# or specify the region
ExAws.S3.list_objects("my-bucket") |> ExAws.request(region: "us-west-1")

# some operations support streaming
ExAws.S3.list_objects("my-bucket") |> ExAws.stream!() |> Enum.to_list()
```

### AWS Key configuration

ExAws requires valid AWS keys in order to work properly. ExAws by default does
the equivalent of:

```elixir
config :ex_aws,
  access_key_id: [{:system, "AWS_ACCESS_KEY_ID"}, :instance_role],
  secret_access_key: [{:system, "AWS_SECRET_ACCESS_KEY"}, :instance_role]
```

This means it will try to resolve credentials in order:

* Look for the AWS standard `AWS_ACCESS_KEY_ID` and `AWS_SECRET_ACCESS_KEY` environment variables
* Resolve credentials with IAM
  * If running inside ECS and a [task role](https://docs.aws.amazon.com/AmazonECS/latest/developerguide/task-iam-roles.html) has been assigned it will use it
  * Otherwise it will fall back to the [instance role](https://docs.aws.amazon.com/AWSEC2/latest/UserGuide/iam-roles-for-amazon-ec2.html)

AWS CLI config files are supported, but require an additional dependency:

```elixir
{:configparser_ex, "~> 2.0"}
```

You can then add `{:awscli, "profile_name", timeout}` to the above config and
it will pull information from `~/.aws/config` and `~/.aws/credentials`

```elixir
config :ex_aws,
  access_key_id: [{:system, "AWS_ACCESS_KEY_ID"}, {:awscli, "default", 30}, :instance_role],
  secret_access_key: [{:system, "AWS_SECRET_ACCESS_KEY"}, {:awscli, "default", 30}, :instance_role]
```

For role based authentication via `role_arn` and `source_profile` an additional
dependency is required:

```elixir
{:ex_aws_sts, "~> 2.0"}
```

Further information on role based authentication is provided in said dependency.

### Hackney configuration

ExAws by default uses [hackney](https://github.com/benoitc/hackney) to make
HTTP requests to AWS API. You can modify the options as such:

```elixir
config :ex_aws, :hackney_opts,
  follow_redirect: true,
  recv_timeout: 30_000
```

### AWS Region Configuration.

You can set the region used by default for requests.

```elixir
config :ex_aws,
  region: "us-west-2",
```

Alternatively, the region can be set in an environment variable:

```elixir
config :ex_aws,
  region: {:system, "AWS_REGION"}
```

### JSON Codec Configuration

The default JSON codec is Poison.  You can choose a different one:

```elixir
config :ex_aws,
  json_codec: Jason
```

<<<<<<< HEAD
=======
### Path Normalization

Paths that include multiple consecutive /'s will by default be normalized
to a single slash. There are cases when paths need to be literal (S3) and
this normalization behaviour can be turned off via configuration:

```elixir
config :ex_aws,
  normalize_path: false
```

>>>>>>> 7968bdfb
## Direct Usage

ExAws can also be used directly without any specific service module.

You need to figure out how the API of the specific AWS service works, in particular:

- Protocol (JSON or query).
- Path (depends on the service and the specific operation, usually "/").
- Service name (used to generate the request signature,
  [as described here](https://docs.aws.amazon.com/general/latest/gr/sigv4-create-string-to-sign.html)).
- Request body, query params, HTTP method, and headers (depends on the service
  and specific operation).

You can look for this information in the service's API reference at
[docs.aws.amazon.com](https://docs.aws.amazon.com/index.html) or, for example,
in the Go SDK API models at [github.com/aws/aws-sdk-go](https://github.com/aws/aws-sdk-go/tree/master/models/apis) (look for a `api-*.json` file).

The protocol dictates which operation module to use for the request. If the
protocol is JSON, use `ExAws.Operation.JSON`, if it's query, use
`ExAws.Operation.Query`.

### Examples

#### Redshift DescribeClusters

```elixir
action = :describe_clusters
action_string = action |> Atom.to_string |> Macro.camelize

operation =
  %ExAws.Operation.Query{
    path: "/",
    params: %{"Action" => action_string},
    service: :redshift,
    action: action
  }

ExAws.request(operation)
```

#### ECS RunTask

```elixir
data = %{
  taskDefinition: "hello_world",
  launchType: "FARGATE",
  networkConfiguration: %{
    awsvpcConfiguration: %{
      subnets: ["subnet-1a2b3c4d", "subnet-4d3c2b1a"],
      securityGroups: ["sg-1a2b3c4d"],
      assignPublicIp: "ENABLED"
    }
  }
}

operation =
  %ExAws.Operation.JSON{
    http_method: :post,
    headers: [
      {"x-amz-target", "AmazonEC2ContainerServiceV20141113.RunTask"},
      {"content-type", "application/x-amz-json-1.1"}
    ],
    path: "/",
    data: data,
    service: :ecs
}

ExAws.request(operation)
```

## Highlighted Features

- Easy configuration.
- Minimal dependencies. Choose your favorite JSON codec and HTTP client.
- Elixir streams to automatically retrieve paginated resources.
- Elixir protocols allow easy customization of Dynamo encoding / decoding.
- `mix aws.kinesis.tail your-stream-name` task for easily watching the contents
  of a kinesis stream.
- Simple. ExAws aims to provide a clear and consistent elixir wrapping around
  AWS APIs, not abstract them away entirely. For every action in a given AWS
  API there is a corresponding function within the appropriate module. Higher
  level abstractions like the aforementioned streams are in addition to and not
  instead of basic API calls.

That's it!

## Retries

ExAws will retry failed AWS API requests using exponential backoff per the
"Full Jitter" formula described in
https://www.awsarchitectureblog.com/2015/03/backoff.html

The algorithm uses three values, which are configurable:

```elixir
# default values shown below

config :ex_aws, :retries,
  max_attempts: 10,
  base_backoff_in_ms: 10,
  max_backoff_in_ms: 10_000
```

* `max_attempts` is the maximum number of possible attempts with backoffs in between each one
* `base_backoff_in_ms` corresponds to the `base` value described in the blog post
* `max_backoff_in_ms` corresponds to the `cap` value described in the blog post

## Testing

If you want to run `mix test`, you'll need to have a local `dynamodb` running
on port 8000.  See [Setting up DynamoDB Local](https://docs.aws.amazon.com/amazondynamodb/latest/developerguide/DynamoDBLocal.DownloadingAndRunning.html).

The redirect test will intentionally cause a warning to be issued.

## License

The MIT License (MIT)

Copyright (c) 2014-2020 CargoSense, Inc.

Permission is hereby granted, free of charge, to any person obtaining a copy
of this software and associated documentation files (the "Software"), to deal
in the Software without restriction, including without limitation the rights
to use, copy, modify, merge, publish, distribute, sublicense, and/or sell
copies of the Software, and to permit persons to whom the Software is
furnished to do so, subject to the following conditions:

The above copyright notice and this permission notice shall be included in
all copies or substantial portions of the Software.

THE SOFTWARE IS PROVIDED "AS IS", WITHOUT WARRANTY OF ANY KIND, EXPRESS OR
IMPLIED, INCLUDING BUT NOT LIMITED TO THE WARRANTIES OF MERCHANTABILITY,
FITNESS FOR A PARTICULAR PURPOSE AND NONINFRINGEMENT. IN NO EVENT SHALL THE
AUTHORS OR COPYRIGHT HOLDERS BE LIABLE FOR ANY CLAIM, DAMAGES OR OTHER
LIABILITY, WHETHER IN AN ACTION OF CONTRACT, TORT OR OTHERWISE, ARISING FROM,
OUT OF OR IN CONNECTION WITH THE SOFTWARE OR THE USE OR OTHER DEALINGS IN
THE SOFTWARE.<|MERGE_RESOLUTION|>--- conflicted
+++ resolved
@@ -133,8 +133,6 @@
   json_codec: Jason
 ```
 
-<<<<<<< HEAD
-=======
 ### Path Normalization
 
 Paths that include multiple consecutive /'s will by default be normalized
@@ -146,7 +144,6 @@
   normalize_path: false
 ```
 
->>>>>>> 7968bdfb
 ## Direct Usage
 
 ExAws can also be used directly without any specific service module.
